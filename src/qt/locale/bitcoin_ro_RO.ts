--- conflicted
+++ resolved
@@ -293,6 +293,36 @@
         <translation>Portofel electronic Bitcoin</translation>
     </message>
     <message>
+        <location filename="../bitcoingui.cpp" line="203"/>
+        <source>&amp;Receive coins</source>
+        <translation>&amp;Primiţi Bitcoin</translation>
+    </message>
+    <message>
+        <location filename="../bitcoingui.cpp" line="204"/>
+        <source>Show the list of addresses for receiving payments</source>
+        <translation>Lista de adrese pentru recepţionarea plăţilor</translation>
+    </message>
+    <message>
+        <location filename="../bitcoingui.cpp" line="215"/>
+        <source>Sign &amp;message</source>
+        <translation type="unfinished"></translation>
+    </message>
+    <message>
+        <location filename="../bitcoingui.cpp" line="216"/>
+        <source>Prove you control an address</source>
+        <translation type="unfinished"></translation>
+    </message>
+    <message>
+        <location filename="../bitcoingui.cpp" line="235"/>
+        <source>E&amp;xit</source>
+        <translation type="unfinished"></translation>
+    </message>
+    <message>
+        <location filename="../bitcoingui.cpp" line="246"/>
+        <source>Modify configuration options for bitcoin</source>
+        <translation>Modifică setările pentru Bitcoin</translation>
+    </message>
+    <message>
         <location filename="../bitcoingui.cpp" line="248"/>
         <source>Show/Hide &amp;Bitcoin</source>
         <translation type="unfinished"></translation>
@@ -303,137 +333,124 @@
         <translation type="unfinished">Afişează fereastra Bitcoin</translation>
     </message>
     <message>
-        <location filename="../bitcoingui.cpp" line="506"/>
-        <source>Synchronizing with network...</source>
-        <translation>Se sincronizează cu reţeaua...</translation>
-    </message>
-    <message>
-        <location filename="../bitcoingui.cpp" line="185"/>
-        <source>&amp;Overview</source>
-        <translation>&amp;Detalii</translation>
-    </message>
-    <message>
-        <location filename="../bitcoingui.cpp" line="186"/>
-        <source>Show general overview of wallet</source>
-        <translation>Afişează detalii despre portofelul electronic</translation>
-    </message>
-    <message>
-        <location filename="../bitcoingui.cpp" line="191"/>
-        <source>&amp;Transactions</source>
-        <translation>&amp;Tranzacţii</translation>
-    </message>
-    <message>
-        <location filename="../bitcoingui.cpp" line="192"/>
-        <source>Browse transaction history</source>
-        <translation>Istoricul tranzacţiilor</translation>
-    </message>
-    <message>
-        <location filename="../bitcoingui.cpp" line="197"/>
-        <source>&amp;Address Book</source>
-        <translation>&amp;Lista de adrese</translation>
-    </message>
-    <message>
-        <location filename="../bitcoingui.cpp" line="198"/>
-        <source>Edit the list of stored addresses and labels</source>
-        <translation>Editaţi lista de adrese şi etichete.</translation>
-    </message>
-    <message>
-        <location filename="../bitcoingui.cpp" line="203"/>
-        <source>&amp;Receive coins</source>
-        <translation>&amp;Primiţi Bitcoin</translation>
-    </message>
-    <message>
-<<<<<<< HEAD
-        <location filename="../bitcoingui.cpp" line="204"/>
-=======
-        <location filename="../bitcoingui.cpp" line="252"/>
-        <source>&amp;Export...</source>
-        <translation>&amp;Exportă...</translation>
-    </message>
-    <message>
-        <location filename="../bitcoingui.cpp" line="206"/>
->>>>>>> 423cece2
-        <source>Show the list of addresses for receiving payments</source>
-        <translation>Lista de adrese pentru recepţionarea plăţilor</translation>
-    </message>
-    <message>
-<<<<<<< HEAD
-        <location filename="../bitcoingui.cpp" line="209"/>
-=======
-        <location filename="../bitcoingui.cpp" line="255"/>
-        <source>Encrypt or decrypt wallet</source>
-        <translation>Criptează şi decriptează portofelul electronic</translation>
-    </message>
-    <message>
-        <location filename="../bitcoingui.cpp" line="260"/>
-        <source>Change the passphrase used for wallet encryption</source>
-        <translation>&amp;Schimbă parola folosită pentru criptarea portofelului electronic</translation>
-    </message>
-    <message>
-        <location filename="../bitcoingui.cpp" line="211"/>
->>>>>>> 423cece2
-        <source>&amp;Send coins</source>
-        <translation>&amp;Trimiteţi Bitcoin</translation>
-    </message>
-    <message>
-<<<<<<< HEAD
-        <location filename="../bitcoingui.cpp" line="210"/>
-        <source>Send coins to a bitcoin address</source>
-        <translation>&amp;Trimiteţi Bitcoin către o anumită adresă</translation>
-    </message>
-    <message>
-        <location filename="../bitcoingui.cpp" line="215"/>
-=======
-        <location filename="../bitcoingui.cpp" line="217"/>
->>>>>>> 423cece2
-        <source>Sign &amp;message</source>
-        <translation type="unfinished"></translation>
-    </message>
-    <message>
-        <location filename="../bitcoingui.cpp" line="216"/>
-        <source>Prove you control an address</source>
-        <translation type="unfinished"></translation>
-    </message>
-    <message>
-        <location filename="../bitcoingui.cpp" line="235"/>
-        <source>E&amp;xit</source>
-        <translation type="unfinished"></translation>
-    </message>
-    <message>
-<<<<<<< HEAD
-        <location filename="../bitcoingui.cpp" line="236"/>
-        <source>Quit application</source>
-        <translation>Părăsiţi aplicaţia</translation>
-    </message>
-    <message>
-        <location filename="../bitcoingui.cpp" line="239"/>
-        <source>&amp;About %1</source>
-        <translation type="unfinished">&amp;Despre %1</translation>
-    </message>
-    <message>
-        <location filename="../bitcoingui.cpp" line="240"/>
-        <source>Show information about Bitcoin</source>
-        <translation>Informaţii despre Bitcoin</translation>
-    </message>
-    <message>
-        <location filename="../bitcoingui.cpp" line="242"/>
-        <source>About &amp;Qt</source>
-        <translation>Despre &amp;Qt</translation>
-    </message>
-    <message>
-        <location filename="../bitcoingui.cpp" line="243"/>
-        <source>Show information about Qt</source>
-        <translation>Informaţii despre Qt</translation>
-    </message>
-    <message>
-        <location filename="../bitcoingui.cpp" line="245"/>
-        <source>&amp;Options...</source>
-        <translation>&amp;Setări...</translation>
-    </message>
-    <message>
-        <location filename="../bitcoingui.cpp" line="246"/>
-        <source>Modify configuration options for bitcoin</source>
-        <translation>Modifică setările pentru Bitcoin</translation>
+        <location filename="../bitcoingui.cpp" line="251"/>
+        <source>Export the data in the current tab to a file</source>
+        <translation type="unfinished"></translation>
+    </message>
+    <message>
+        <location filename="../bitcoingui.cpp" line="256"/>
+        <source>Backup wallet to another location</source>
+        <translation type="unfinished"></translation>
+    </message>
+    <message>
+        <location filename="../bitcoingui.cpp" line="257"/>
+        <source>&amp;Change Passphrase</source>
+        <translation>&amp;Schimbă parola</translation>
+    </message>
+    <message>
+        <location filename="../bitcoingui.cpp" line="391"/>
+        <source>Bitcoin client</source>
+        <translation type="unfinished"></translation>
+    </message>
+    <message>
+        <location filename="../bitcoingui.cpp" line="418"/>
+        <source>bitcoin-qt</source>
+        <translation>bitcoin-qt</translation>
+    </message>
+    <message>
+        <location filename="../bitcoingui.cpp" line="519"/>
+        <source>Downloaded %1 of %2 blocks of transaction history (%3% done).</source>
+        <translation type="unfinished">S-au descărcat %1 din %2 blocuri din istoricul tranzaciilor (%3% done).</translation>
+    </message>
+    <message>
+        <location filename="../bitcoingui.cpp" line="531"/>
+        <source>Downloaded %1 blocks of transaction history.</source>
+        <translation>S-au descărcat %1 blocuri din istoricul tranzaciilor.</translation>
+    </message>
+    <message numerus="yes">
+        <location filename="../bitcoingui.cpp" line="546"/>
+        <source>%n second(s) ago</source>
+        <translation>
+            <numerusform>%n seconds ago</numerusform>
+            <numerusform>%n seconds ago</numerusform>
+            <numerusform>%n seconds ago</numerusform>
+        </translation>
+    </message>
+    <message numerus="yes">
+        <location filename="../bitcoingui.cpp" line="550"/>
+        <source>%n minute(s) ago</source>
+        <translation>
+            <numerusform>Acum %n minut</numerusform>
+            <numerusform>Acum %n minute</numerusform>
+            <numerusform>Acum %n minute</numerusform>
+        </translation>
+    </message>
+    <message numerus="yes">
+        <location filename="../bitcoingui.cpp" line="554"/>
+        <source>%n hour(s) ago</source>
+        <translation>
+            <numerusform>Acum %n oră</numerusform>
+            <numerusform>Acum %n ore</numerusform>
+            <numerusform>Acum %n ore</numerusform>
+        </translation>
+    </message>
+    <message numerus="yes">
+        <location filename="../bitcoingui.cpp" line="558"/>
+        <source>%n day(s) ago</source>
+        <translation>
+            <numerusform>Acum %n zi</numerusform>
+            <numerusform>Acum %n zile</numerusform>
+            <numerusform>Acum %n zile</numerusform>
+        </translation>
+    </message>
+    <message>
+        <location filename="../bitcoingui.cpp" line="564"/>
+        <source>Up to date</source>
+        <translation>Actualizat</translation>
+    </message>
+    <message>
+        <location filename="../bitcoingui.cpp" line="577"/>
+        <source>Last received block was generated %1.</source>
+        <translation>Ultimul bloc primit a fost generat %1.</translation>
+    </message>
+    <message>
+        <location filename="../bitcoingui.cpp" line="633"/>
+        <source>This transaction is over the size limit.  You can still send it for a fee of %1, which goes to the nodes that process your transaction and helps to support the network.  Do you want to pay the fee?</source>
+        <translation>Această tranzacţie depăşeşte limita.  Puteţi iniţia tranzacţia platind un comision de %1, de care vor beneficia nodurile care procesează tranzacţia şi ajută la menţinerea reţelei.  Acceptaţi plata comisionului?</translation>
+    </message>
+    <message>
+        <location filename="../bitcoingui.cpp" line="667"/>
+        <source>Date: %1
+Amount: %2
+Type: %3
+Address: %4
+</source>
+        <translation type="unfinished"></translation>
+    </message>
+    <message>
+        <location filename="../bitcoingui.cpp" line="792"/>
+        <source>Wallet is &lt;b&gt;encrypted&lt;/b&gt; and currently &lt;b&gt;unlocked&lt;/b&gt;</source>
+        <translation>Portofelul electronic este &lt;b&gt;criptat&lt;/b&gt; iar in momentul de faţă este &lt;b&gt;deblocat&lt;/b&gt;</translation>
+    </message>
+    <message>
+        <location filename="../bitcoingui.cpp" line="800"/>
+        <source>Wallet is &lt;b&gt;encrypted&lt;/b&gt; and currently &lt;b&gt;locked&lt;/b&gt;</source>
+        <translation>Portofelul electronic este &lt;b&gt;criptat&lt;/b&gt; iar in momentul de faţă este &lt;b&gt;blocat&lt;/b&gt;</translation>
+    </message>
+    <message>
+        <location filename="../bitcoingui.cpp" line="823"/>
+        <source>Wallet Data (*.dat)</source>
+        <translation type="unfinished"></translation>
+    </message>
+    <message>
+        <location filename="../bitcoingui.cpp" line="826"/>
+        <source>Backup Failed</source>
+        <translation type="unfinished"></translation>
+    </message>
+    <message>
+        <location filename="../bitcoingui.cpp" line="826"/>
+        <source>There was an error trying to save the wallet data to the new location.</source>
+        <translation type="unfinished"></translation>
     </message>
     <message numerus="yes">
         <location filename="../bitcoingui.cpp" line="508"/>
@@ -445,9 +462,79 @@
         </translation>
     </message>
     <message>
-        <location filename="../bitcoingui.cpp" line="519"/>
-        <source>Downloaded %1 of %2 blocks of transaction history (%3% done).</source>
-        <translation type="unfinished">S-au descărcat %1 din %2 blocuri din istoricul tranzaciilor (%3% done).</translation>
+        <location filename="../bitcoingui.cpp" line="506"/>
+        <source>Synchronizing with network...</source>
+        <translation>Se sincronizează cu reţeaua...</translation>
+    </message>
+    <message>
+        <location filename="../bitcoingui.cpp" line="185"/>
+        <source>&amp;Overview</source>
+        <translation>&amp;Detalii</translation>
+    </message>
+    <message>
+        <location filename="../bitcoingui.cpp" line="186"/>
+        <source>Show general overview of wallet</source>
+        <translation>Afişează detalii despre portofelul electronic</translation>
+    </message>
+    <message>
+        <location filename="../bitcoingui.cpp" line="191"/>
+        <source>&amp;Transactions</source>
+        <translation>&amp;Tranzacţii</translation>
+    </message>
+    <message>
+        <location filename="../bitcoingui.cpp" line="192"/>
+        <source>Browse transaction history</source>
+        <translation>Istoricul tranzacţiilor</translation>
+    </message>
+    <message>
+        <location filename="../bitcoingui.cpp" line="197"/>
+        <source>&amp;Address Book</source>
+        <translation>&amp;Lista de adrese</translation>
+    </message>
+    <message>
+        <location filename="../bitcoingui.cpp" line="198"/>
+        <source>Edit the list of stored addresses and labels</source>
+        <translation>Editaţi lista de adrese şi etichete.</translation>
+    </message>
+    <message>
+        <location filename="../bitcoingui.cpp" line="250"/>
+        <source>&amp;Export...</source>
+        <translation>&amp;Exportă...</translation>
+    </message>
+    <message>
+        <location filename="../bitcoingui.cpp" line="253"/>
+        <source>Encrypt or decrypt wallet</source>
+        <translation>Criptează şi decriptează portofelul electronic</translation>
+    </message>
+    <message>
+        <location filename="../bitcoingui.cpp" line="258"/>
+        <source>Change the passphrase used for wallet encryption</source>
+        <translation>&amp;Schimbă parola folosită pentru criptarea portofelului electronic</translation>
+    </message>
+    <message>
+        <location filename="../bitcoingui.cpp" line="209"/>
+        <source>&amp;Send coins</source>
+        <translation>&amp;Trimiteţi Bitcoin</translation>
+    </message>
+    <message>
+        <location filename="../bitcoingui.cpp" line="665"/>
+        <source>Sent transaction</source>
+        <translation>Tranzacţie expediată</translation>
+    </message>
+    <message>
+        <location filename="../bitcoingui.cpp" line="666"/>
+        <source>Incoming transaction</source>
+        <translation>Tranzacţie recepţionată</translation>
+    </message>
+    <message>
+        <location filename="../bitcoingui.cpp" line="569"/>
+        <source>Catching up...</source>
+        <translation>Se actualizează...</translation>
+    </message>
+    <message>
+        <location filename="../bitcoingui.cpp" line="236"/>
+        <source>Quit application</source>
+        <translation>Părăsiţi aplicaţia</translation>
     </message>
     <message>
         <location filename="../bitcoingui.cpp" line="823"/>
@@ -455,112 +542,49 @@
         <translation type="unfinished">Backup portofelul electronic</translation>
     </message>
     <message>
-        <location filename="../bitcoingui.cpp" line="823"/>
-        <source>Wallet Data (*.dat)</source>
-        <translation type="unfinished"></translation>
-    </message>
-    <message>
-        <location filename="../bitcoingui.cpp" line="826"/>
-        <source>Backup Failed</source>
-        <translation type="unfinished"></translation>
-    </message>
-    <message>
-        <location filename="../bitcoingui.cpp" line="826"/>
-        <source>There was an error trying to save the wallet data to the new location.</source>
-        <translation type="unfinished"></translation>
-    </message>
-    <message>
-        <location filename="../bitcoingui.cpp" line="250"/>
-        <source>&amp;Export...</source>
-        <translation>&amp;Exportă...</translation>
-    </message>
-    <message>
-        <location filename="../bitcoingui.cpp" line="251"/>
-=======
-        <location filename="../bitcoingui.cpp" line="251"/>
-        <source>Show the Bitcoin window</source>
-        <translation>Afişează fereastra Bitcoin</translation>
-    </message>
-    <message>
-        <location filename="../bitcoingui.cpp" line="253"/>
->>>>>>> 423cece2
-        <source>Export the data in the current tab to a file</source>
-        <translation type="unfinished"></translation>
-    </message>
-    <message>
-<<<<<<< HEAD
+        <location filename="../bitcoingui.cpp" line="240"/>
+        <source>Show information about Bitcoin</source>
+        <translation>Informaţii despre Bitcoin</translation>
+    </message>
+    <message>
+        <location filename="../bitcoingui.cpp" line="210"/>
+        <source>Send coins to a bitcoin address</source>
+        <translation>&amp;Trimiteţi Bitcoin către o anumită adresă</translation>
+    </message>
+    <message>
+        <location filename="../bitcoingui.cpp" line="245"/>
+        <source>&amp;Options...</source>
+        <translation>&amp;Setări...</translation>
+    </message>
+    <message>
+        <location filename="../bitcoingui.cpp" line="239"/>
+        <source>&amp;About %1</source>
+        <translation type="unfinished">&amp;Despre %1</translation>
+    </message>
+    <message>
+        <location filename="../bitcoingui.cpp" line="242"/>
+        <source>About &amp;Qt</source>
+        <translation>Despre &amp;Qt</translation>
+    </message>
+    <message>
+        <location filename="../bitcoingui.cpp" line="243"/>
+        <source>Show information about Qt</source>
+        <translation>Informaţii despre Qt</translation>
+    </message>
+    <message>
+        <location filename="../bitcoingui.cpp" line="281"/>
+        <source>&amp;File</source>
+        <translation>&amp;Fişier</translation>
+    </message>
+    <message>
         <location filename="../bitcoingui.cpp" line="252"/>
         <source>&amp;Encrypt Wallet</source>
         <translation>Criptează portofelul electronic</translation>
     </message>
     <message>
-        <location filename="../bitcoingui.cpp" line="253"/>
-        <source>Encrypt or decrypt wallet</source>
-        <translation>Criptează şi decriptează portofelul electronic</translation>
-    </message>
-    <message>
         <location filename="../bitcoingui.cpp" line="255"/>
         <source>&amp;Backup Wallet</source>
         <translation type="unfinished">&amp;Backup portofelul electronic</translation>
-    </message>
-    <message>
-        <location filename="../bitcoingui.cpp" line="256"/>
-=======
-        <location filename="../bitcoingui.cpp" line="258"/>
->>>>>>> 423cece2
-        <source>Backup wallet to another location</source>
-        <translation type="unfinished"></translation>
-    </message>
-    <message>
-<<<<<<< HEAD
-        <location filename="../bitcoingui.cpp" line="257"/>
-        <source>&amp;Change Passphrase</source>
-        <translation>&amp;Schimbă parola</translation>
-    </message>
-    <message>
-        <location filename="../bitcoingui.cpp" line="258"/>
-        <source>Change the passphrase used for wallet encryption</source>
-        <translation>&amp;Schimbă parola folosită pentru criptarea portofelului electronic</translation>
-    </message>
-    <message>
-        <location filename="../bitcoingui.cpp" line="281"/>
-        <source>&amp;File</source>
-        <translation>&amp;Fişier</translation>
-    </message>
-    <message>
-        <location filename="../bitcoingui.cpp" line="290"/>
-        <source>&amp;Settings</source>
-        <translation>&amp;Setări</translation>
-    </message>
-    <message>
-        <location filename="../bitcoingui.cpp" line="296"/>
-        <source>&amp;Help</source>
-        <translation>&amp;Ajutor</translation>
-    </message>
-    <message>
-        <location filename="../bitcoingui.cpp" line="303"/>
-        <source>Tabs toolbar</source>
-        <translation>Bara de ferestre de lucru</translation>
-    </message>
-    <message>
-        <location filename="../bitcoingui.cpp" line="314"/>
-        <source>Actions toolbar</source>
-        <translation>Bara de acţiuni</translation>
-    </message>
-    <message>
-        <location filename="../bitcoingui.cpp" line="327"/>
-        <source>[testnet]</source>
-        <translation>[testnet]</translation>
-    </message>
-    <message>
-        <location filename="../bitcoingui.cpp" line="391"/>
-        <source>Bitcoin client</source>
-        <translation type="unfinished"></translation>
-    </message>
-    <message>
-        <location filename="../bitcoingui.cpp" line="418"/>
-        <source>bitcoin-qt</source>
-        <translation>bitcoin-qt</translation>
     </message>
     <message numerus="yes">
         <location filename="../bitcoingui.cpp" line="482"/>
@@ -572,74 +596,14 @@
         </translation>
     </message>
     <message>
-        <location filename="../bitcoingui.cpp" line="531"/>
-=======
-        <location filename="../bitcoingui.cpp" line="489"/>
-        <source>Downloaded %1 of %2 blocks of transaction history.</source>
-        <translation>S-au descărcat %1 din %2 blocuri din istoricul tranzaciilor.</translation>
-    </message>
-    <message>
-        <location filename="../bitcoingui.cpp" line="501"/>
->>>>>>> 423cece2
-        <source>Downloaded %1 blocks of transaction history.</source>
-        <translation>S-au descărcat %1 blocuri din istoricul tranzaciilor.</translation>
-    </message>
-    <message numerus="yes">
-        <location filename="../bitcoingui.cpp" line="546"/>
-        <source>%n second(s) ago</source>
-        <translation>
-            <numerusform>%n seconds ago</numerusform>
-            <numerusform>%n seconds ago</numerusform>
-            <numerusform>%n seconds ago</numerusform>
-        </translation>
-    </message>
-    <message numerus="yes">
-        <location filename="../bitcoingui.cpp" line="550"/>
-        <source>%n minute(s) ago</source>
-        <translation>
-            <numerusform>Acum %n minut</numerusform>
-            <numerusform>Acum %n minute</numerusform>
-            <numerusform>Acum %n minute</numerusform>
-        </translation>
-    </message>
-    <message numerus="yes">
-        <location filename="../bitcoingui.cpp" line="554"/>
-        <source>%n hour(s) ago</source>
-        <translation>
-            <numerusform>Acum %n oră</numerusform>
-            <numerusform>Acum %n ore</numerusform>
-            <numerusform>Acum %n ore</numerusform>
-        </translation>
-    </message>
-    <message numerus="yes">
-        <location filename="../bitcoingui.cpp" line="558"/>
-        <source>%n day(s) ago</source>
-        <translation>
-            <numerusform>Acum %n zi</numerusform>
-            <numerusform>Acum %n zile</numerusform>
-            <numerusform>Acum %n zile</numerusform>
-        </translation>
-    </message>
-    <message>
-        <location filename="../bitcoingui.cpp" line="564"/>
-        <source>Up to date</source>
-        <translation>Actualizat</translation>
-    </message>
-    <message>
-        <location filename="../bitcoingui.cpp" line="569"/>
-        <source>Catching up...</source>
-        <translation>Se actualizează...</translation>
-    </message>
-    <message>
-        <location filename="../bitcoingui.cpp" line="577"/>
-        <source>Last received block was generated %1.</source>
-        <translation>Ultimul bloc primit a fost generat %1.</translation>
-    </message>
-    <message>
-<<<<<<< HEAD
-        <location filename="../bitcoingui.cpp" line="633"/>
-        <source>This transaction is over the size limit.  You can still send it for a fee of %1, which goes to the nodes that process your transaction and helps to support the network.  Do you want to pay the fee?</source>
-        <translation>Această tranzacţie depăşeşte limita.  Puteţi iniţia tranzacţia platind un comision de %1, de care vor beneficia nodurile care procesează tranzacţia şi ajută la menţinerea reţelei.  Acceptaţi plata comisionului?</translation>
+        <location filename="../bitcoingui.cpp" line="290"/>
+        <source>&amp;Settings</source>
+        <translation>&amp;Setări</translation>
+    </message>
+    <message>
+        <location filename="../bitcoingui.cpp" line="296"/>
+        <source>&amp;Help</source>
+        <translation>&amp;Ajutor</translation>
     </message>
     <message>
         <location filename="../bitcoingui.cpp" line="638"/>
@@ -647,186 +611,22 @@
         <translation>Expediază...</translation>
     </message>
     <message>
-        <location filename="../bitcoingui.cpp" line="665"/>
-=======
-        <location filename="../bitcoingui.cpp" line="648"/>
->>>>>>> 423cece2
-        <source>Sent transaction</source>
-        <translation>Tranzacţie expediată</translation>
-    </message>
-    <message>
-<<<<<<< HEAD
-        <location filename="../bitcoingui.cpp" line="666"/>
-        <source>Incoming transaction</source>
-        <translation>Tranzacţie recepţionată</translation>
-    </message>
-    <message>
-        <location filename="../bitcoingui.cpp" line="667"/>
-=======
-        <location filename="../bitcoingui.cpp" line="650"/>
->>>>>>> 423cece2
-        <source>Date: %1
-Amount: %2
-Type: %3
-Address: %4
-</source>
-        <translation type="unfinished"></translation>
-    </message>
-    <message>
-        <location filename="../bitcoingui.cpp" line="792"/>
-        <source>Wallet is &lt;b&gt;encrypted&lt;/b&gt; and currently &lt;b&gt;unlocked&lt;/b&gt;</source>
-        <translation>Portofelul electronic este &lt;b&gt;criptat&lt;/b&gt; iar in momentul de faţă este &lt;b&gt;deblocat&lt;/b&gt;</translation>
-    </message>
-    <message>
-        <location filename="../bitcoingui.cpp" line="800"/>
-        <source>Wallet is &lt;b&gt;encrypted&lt;/b&gt; and currently &lt;b&gt;locked&lt;/b&gt;</source>
-        <translation>Portofelul electronic este &lt;b&gt;criptat&lt;/b&gt; iar in momentul de faţă este &lt;b&gt;blocat&lt;/b&gt;</translation>
-    </message>
-    <message>
-<<<<<<< HEAD
-        <location filename="../bitcoin.cpp" line="127"/>
-=======
-        <location filename="../bitcoingui.cpp" line="806"/>
-        <source>Backup Wallet</source>
-        <translation type="unfinished">Backup portofelul electronic</translation>
-    </message>
-    <message>
-        <location filename="../bitcoingui.cpp" line="806"/>
-        <source>Wallet Data (*.dat)</source>
-        <translation type="unfinished"></translation>
-    </message>
-    <message>
-        <location filename="../bitcoingui.cpp" line="809"/>
-        <source>Backup Failed</source>
-        <translation type="unfinished"></translation>
-    </message>
-    <message>
-        <location filename="../bitcoingui.cpp" line="809"/>
-        <source>There was an error trying to save the wallet data to the new location.</source>
-        <translation type="unfinished"></translation>
-    </message>
-    <message>
-        <location filename="../bitcoingui.cpp" line="212"/>
-        <source>Send coins to a bitcoin address</source>
-        <translation>&amp;Trimiteţi Bitcoin către o anumită adresă</translation>
-    </message>
-    <message>
-        <location filename="../bitcoingui.cpp" line="238"/>
-        <source>Quit application</source>
-        <translation>Părăsiţi aplicaţia</translation>
-    </message>
-    <message>
-        <location filename="../bitcoingui.cpp" line="241"/>
-        <source>&amp;About %1</source>
-        <translation type="unfinished">&amp;Despre %1</translation>
-    </message>
-    <message>
-        <location filename="../bitcoingui.cpp" line="242"/>
-        <source>Show information about Bitcoin</source>
-        <translation>Informaţii despre Bitcoin</translation>
-    </message>
-    <message>
-        <location filename="../bitcoingui.cpp" line="244"/>
-        <source>About &amp;Qt</source>
-        <translation>Despre &amp;Qt</translation>
-    </message>
-    <message>
-        <location filename="../bitcoingui.cpp" line="245"/>
-        <source>Show information about Qt</source>
-        <translation>Informaţii despre Qt</translation>
-    </message>
-    <message>
-        <location filename="../bitcoingui.cpp" line="247"/>
-        <source>&amp;Options...</source>
-        <translation>&amp;Setări...</translation>
-    </message>
-    <message>
-        <location filename="../bitcoingui.cpp" line="248"/>
-        <source>Modify configuration options for bitcoin</source>
-        <translation>Modifică setările pentru Bitcoin</translation>
-    </message>
-    <message>
-        <location filename="../bitcoingui.cpp" line="250"/>
-        <source>Open &amp;Bitcoin</source>
-        <translation>Deschide &amp;Bitcoin</translation>
-    </message>
-    <message>
-        <location filename="../bitcoingui.cpp" line="254"/>
-        <source>&amp;Encrypt Wallet</source>
-        <translation>Criptează portofelul electronic</translation>
-    </message>
-    <message>
-        <location filename="../bitcoingui.cpp" line="257"/>
-        <source>&amp;Backup Wallet</source>
-        <translation type="unfinished">&amp;Backup portofelul electronic</translation>
-    </message>
-    <message>
-        <location filename="../bitcoingui.cpp" line="259"/>
-        <source>&amp;Change Passphrase</source>
-        <translation>&amp;Schimbă parola</translation>
-    </message>
-    <message>
-        <location filename="../bitcoingui.cpp" line="283"/>
-        <source>&amp;File</source>
-        <translation>&amp;Fişier</translation>
-    </message>
-    <message>
-        <location filename="../bitcoingui.cpp" line="292"/>
-        <source>&amp;Settings</source>
-        <translation>&amp;Setări</translation>
-    </message>
-    <message>
-        <location filename="../bitcoingui.cpp" line="298"/>
-        <source>&amp;Help</source>
-        <translation>&amp;Ajutor</translation>
-    </message>
-    <message numerus="yes">
-        <location filename="../bitcoingui.cpp" line="463"/>
-        <source>%n active connection(s) to Bitcoin network</source>
-        <translation>
-            <numerusform>%n active connections to Bitcoin network</numerusform>
-            <numerusform>%n active connections to Bitcoin network</numerusform>
-            <numerusform>%n active connections to Bitcoin network</numerusform>
-        </translation>
-    </message>
-    <message>
-        <location filename="../bitcoingui.cpp" line="316"/>
+        <location filename="../bitcoingui.cpp" line="303"/>
+        <source>Tabs toolbar</source>
+        <translation>Bara de ferestre de lucru</translation>
+    </message>
+    <message>
+        <location filename="../bitcoingui.cpp" line="314"/>
         <source>Actions toolbar</source>
         <translation>Bara de acţiuni</translation>
     </message>
     <message>
-        <location filename="../bitcoingui.cpp" line="616"/>
-        <source>This transaction is over the size limit.  You can still send it for a fee of %1, which goes to the nodes that process your transaction and helps to support the network.  Do you want to pay the fee?</source>
-        <translation>Această tranzacţie depăşeşte limita.  Puteţi iniţia tranzacţia platind un comision de %1, de care vor beneficia nodurile care procesează tranzacţia şi ajută la menţinerea reţelei.  Acceptaţi plata comisionului?</translation>
-    </message>
-    <message>
-        <location filename="../bitcoingui.cpp" line="421"/>
-        <source>bitcoin-qt</source>
-        <translation>bitcoin-qt</translation>
-    </message>
-    <message>
-        <location filename="../bitcoingui.cpp" line="649"/>
-        <source>Incoming transaction</source>
-        <translation>Tranzacţie recepţionată</translation>
-    </message>
-    <message>
-        <location filename="../bitcoingui.cpp" line="621"/>
-        <source>Sending...</source>
-        <translation>Expediază...</translation>
-    </message>
-    <message>
-        <location filename="../bitcoingui.cpp" line="305"/>
-        <source>Tabs toolbar</source>
-        <translation>Bara de ferestre de lucru</translation>
-    </message>
-    <message>
-        <location filename="../bitcoingui.cpp" line="329"/>
+        <location filename="../bitcoingui.cpp" line="327"/>
         <source>[testnet]</source>
         <translation>[testnet]</translation>
     </message>
     <message>
-        <location filename="../bitcoin.cpp" line="144"/>
->>>>>>> 423cece2
+        <location filename="../bitcoin.cpp" line="127"/>
         <source>A fatal error occurred. Bitcoin can no longer continue safely and will quit.</source>
         <translation type="unfinished"></translation>
     </message>
@@ -1084,15 +884,8 @@
     </message>
     <message>
         <location filename="../messagepage.cpp" line="74"/>
-<<<<<<< HEAD
-        <location filename="../messagepage.cpp" line="89"/>
-        <location filename="../messagepage.cpp" line="101"/>
-        <source>Error signing</source>
-        <translation type="unfinished">Eroare</translation>
-=======
         <source>%1 is not a valid address.</source>
         <translation type="unfinished">Adresa introdusă &quot;%1&quot; nu este o adresă bitcoin valabilă.</translation>
->>>>>>> 423cece2
     </message>
     <message>
         <location filename="../messagepage.cpp" line="74"/>
@@ -1115,106 +908,72 @@
 <context>
     <name>OptionsDialog</name>
     <message>
-<<<<<<< HEAD
+        <location filename="../optionsdialog.cpp" line="105"/>
+        <source>Options</source>
+        <translation>Setări</translation>
+    </message>
+    <message>
+        <location filename="../optionsdialog.cpp" line="85"/>
+        <source>Display</source>
+        <translation>Afişare</translation>
+    </message>
+    <message>
         <location filename="../optionsdialog.cpp" line="80"/>
         <source>Main</source>
         <translation>Principal</translation>
-=======
-        <location filename="../optionsdialog.cpp" line="104"/>
-        <source>Options</source>
-        <translation>Setări</translation>
->>>>>>> 423cece2
-    </message>
-    <message>
-        <location filename="../optionsdialog.cpp" line="85"/>
-        <source>Display</source>
-        <translation>Afişare</translation>
-    </message>
-    <message>
-<<<<<<< HEAD
-        <location filename="../optionsdialog.cpp" line="105"/>
-        <source>Options</source>
-        <translation>Setări</translation>
-=======
-        <location filename="../optionsdialog.cpp" line="79"/>
-        <source>Main</source>
-        <translation>Principal</translation>
->>>>>>> 423cece2
     </message>
 </context>
 <context>
     <name>OverviewPage</name>
     <message>
-<<<<<<< HEAD
+        <location filename="../forms/overviewpage.ui" line="40"/>
+        <source>Balance:</source>
+        <translation>Balanţă:</translation>
+    </message>
+    <message>
+        <location filename="../forms/overviewpage.ui" line="54"/>
+        <source>Number of transactions:</source>
+        <translation>Număr total de tranzacţii:</translation>
+    </message>
+    <message>
+        <location filename="../overviewpage.cpp" line="103"/>
+        <source>Your current balance</source>
+        <translation>Soldul contul</translation>
+    </message>
+    <message>
         <location filename="../forms/overviewpage.ui" line="14"/>
         <source>Form</source>
         <translation>Form</translation>
     </message>
     <message>
+        <location filename="../forms/overviewpage.ui" line="61"/>
+        <source>0</source>
+        <translation>0</translation>
+    </message>
+    <message>
+        <location filename="../forms/overviewpage.ui" line="88"/>
+        <source>Wallet</source>
+        <translation type="unfinished">Portofelul</translation>
+    </message>
+    <message>
+        <location filename="../forms/overviewpage.ui" line="124"/>
+        <source>&lt;b&gt;Recent transactions&lt;/b&gt;</source>
+        <translation>&lt;b&gt;Ultimele tranzacţii&lt;/b&gt;</translation>
+    </message>
+    <message>
+        <location filename="../overviewpage.cpp" line="111"/>
+        <source>Total number of transactions in wallet</source>
+        <translation>Numărul total de tranzacţii din portofelul electronic</translation>
+    </message>
+    <message>
+        <location filename="../forms/overviewpage.ui" line="68"/>
+        <source>Unconfirmed:</source>
+        <translation>Neconfirmat:</translation>
+    </message>
+    <message>
         <location filename="../overviewpage.cpp" line="108"/>
         <source>Total of transactions that have yet to be confirmed, and do not yet count toward the current balance</source>
         <translation>Totalul tranzacţiilor care aşteaptă să fie confirmate şi care nu sunt încă luate în calcul la afişarea soldului contului.</translation>
-=======
-        <location filename="../forms/overviewpage.ui" line="40"/>
-        <source>Balance:</source>
-        <translation>Balanţă:</translation>
->>>>>>> 423cece2
-    </message>
-    <message>
-        <location filename="../overviewpage.cpp" line="111"/>
-        <source>Total number of transactions in wallet</source>
-        <translation>Numărul total de tranzacţii din portofelul electronic</translation>
-    </message>
-    <message>
-        <location filename="../overviewpage.cpp" line="103"/>
-        <source>Your current balance</source>
-        <translation>Soldul contul</translation>
-    </message>
-    <message>
-        <location filename="../forms/overviewpage.ui" line="14"/>
-        <source>Form</source>
-        <translation>Form</translation>
-    </message>
-    <message>
-        <location filename="../forms/overviewpage.ui" line="61"/>
-        <source>0</source>
-        <translation>0</translation>
-    </message>
-    <message>
-        <location filename="../forms/overviewpage.ui" line="88"/>
-        <source>Wallet</source>
-        <translation type="unfinished">Portofelul</translation>
-    </message>
-    <message>
-        <location filename="../forms/overviewpage.ui" line="124"/>
-        <source>&lt;b&gt;Recent transactions&lt;/b&gt;</source>
-        <translation>&lt;b&gt;Ultimele tranzacţii&lt;/b&gt;</translation>
-    </message>
-    <message>
-<<<<<<< HEAD
-        <location filename="../overviewpage.cpp" line="103"/>
-        <source>Your current balance</source>
-        <translation>Soldul contul</translation>
-    </message>
-    <message>
-        <location filename="../forms/overviewpage.ui" line="40"/>
-        <source>Balance:</source>
-        <translation>Balanţă:</translation>
-=======
-        <location filename="../overviewpage.cpp" line="108"/>
-        <source>Total of transactions that have yet to be confirmed, and do not yet count toward the current balance</source>
-        <translation>Totalul tranzacţiilor care aşteaptă să fie confirmate şi care nu sunt încă luate în calcul la afişarea soldului contului.</translation>
->>>>>>> 423cece2
-    </message>
-    <message>
-        <location filename="../forms/overviewpage.ui" line="54"/>
-        <source>Number of transactions:</source>
-        <translation>Număr total de tranzacţii:</translation>
-    </message>
-    <message>
-        <location filename="../forms/overviewpage.ui" line="68"/>
-        <source>Unconfirmed:</source>
-        <translation>Neconfirmat:</translation>
     </message>
 </context>
 <context>
@@ -1298,8 +1057,6 @@
         <translation>&amp;S Trimite</translation>
     </message>
     <message>
-<<<<<<< HEAD
-=======
         <location filename="../sendcoinsdialog.cpp" line="95"/>
         <source>&lt;b&gt;%1&lt;/b&gt; to %2 (%3)</source>
         <translation>&lt;b&gt;%1&lt;/b&gt; la %2 (%3)</translation>
@@ -1345,7 +1102,6 @@
         <translation>Eroare: Tranyacţia a fost respinsă.  Acesta poate fi rezultatul cheltuirii prealabile a unei sume de bitcoin din portofelul electronic, ca în cazul folosirii unei copii a fisierului wallet.dat, în care s-au efectuat tranzacţii neînregistrate în fisierul curent.</translation>
     </message>
     <message>
->>>>>>> 423cece2
         <location filename="../forms/sendcoinsdialog.ui" line="14"/>
         <location filename="../sendcoinsdialog.cpp" line="123"/>
         <location filename="../sendcoinsdialog.cpp" line="128"/>
@@ -1388,66 +1144,10 @@
         <translation>Şterge tot</translation>
     </message>
     <message>
-<<<<<<< HEAD
-        <location filename="../sendcoinsdialog.cpp" line="95"/>
-        <source>&lt;b&gt;%1&lt;/b&gt; to %2 (%3)</source>
-        <translation>&lt;b&gt;%1&lt;/b&gt; la %2 (%3)</translation>
-    </message>
-    <message>
-        <location filename="../sendcoinsdialog.cpp" line="101"/>
-        <source> and </source>
-        <translation> şi </translation>
-    </message>
-    <message>
-        <location filename="../sendcoinsdialog.cpp" line="100"/>
-        <source>Confirm send coins</source>
-        <translation>Confirmaţi trimiterea de bitcoin</translation>
-    </message>
-    <message>
-        <location filename="../sendcoinsdialog.cpp" line="101"/>
-        <source>Are you sure you want to send %1?</source>
-        <translation>Sunteţi sigur că doriţi să trimiteţi %1?</translation>
-    </message>
-    <message>
-=======
->>>>>>> 423cece2
         <location filename="../sendcoinsdialog.cpp" line="124"/>
         <source>The recipient address is not valid, please recheck.</source>
         <translation>Adresa destinatarului nu este validă, vă rugăm să o verificaţi.</translation>
     </message>
-<<<<<<< HEAD
-    <message>
-        <location filename="../sendcoinsdialog.cpp" line="129"/>
-        <source>The amount to pay must be larger than 0.</source>
-        <translation>Suma de plată trebuie să fie mai mare decât 0.</translation>
-    </message>
-    <message>
-        <location filename="../sendcoinsdialog.cpp" line="134"/>
-        <source>The amount exceeds your balance.</source>
-        <translation>Suma depăşeşte soldul contului.</translation>
-    </message>
-    <message>
-        <location filename="../sendcoinsdialog.cpp" line="139"/>
-        <source>The total exceeds your balance when the %1 transaction fee is included.</source>
-        <translation>Total depăşeşte soldul contului in cazul plăţii comisionului de %1.</translation>
-    </message>
-    <message>
-        <location filename="../sendcoinsdialog.cpp" line="145"/>
-        <source>Duplicate address found, can only send to each address once per send operation.</source>
-        <translation>S-a descoperit o adresă care figurează de două ori. Expedierea se poate realiza către fiecare adresă doar o singură dată pe operaţiune.</translation>
-    </message>
-    <message>
-        <location filename="../sendcoinsdialog.cpp" line="150"/>
-        <source>Error: Transaction creation failed.</source>
-        <translation>Eroare: Tranyacţia nu a putut fi iniţiată.</translation>
-    </message>
-    <message>
-        <location filename="../sendcoinsdialog.cpp" line="155"/>
-        <source>Error: The transaction was rejected. This might happen if some of the coins in your wallet were already spent, such as if you used a copy of wallet.dat and coins were spent in the copy but not marked as spent here.</source>
-        <translation>Eroare: Tranyacţia a fost respinsă.  Acesta poate fi rezultatul cheltuirii prealabile a unei sume de bitcoin din portofelul electronic, ca în cazul folosirii unei copii a fisierului wallet.dat, în care s-au efectuat tranzacţii neînregistrate în fisierul curent.</translation>
-    </message>
-=======
->>>>>>> 423cece2
 </context>
 <context>
     <name>SendCoinsEntry</name>
@@ -1526,62 +1226,21 @@
         <translation>Deschis până la %1</translation>
     </message>
     <message>
+        <location filename="../transactiondesc.cpp" line="28"/>
+        <source>%1/offline?</source>
+        <translation>%1/offline?</translation>
+    </message>
+    <message>
+        <location filename="../transactiondesc.cpp" line="30"/>
+        <source>%1/unconfirmed</source>
+        <translation>%1/neconfirmat</translation>
+    </message>
+    <message>
         <location filename="../transactiondesc.cpp" line="32"/>
         <source>%1 confirmations</source>
         <translation>%1 confirmări</translation>
     </message>
     <message>
-        <location filename="../transactiondesc.cpp" line="28"/>
-        <source>%1/offline?</source>
-        <translation>%1/offline?</translation>
-    </message>
-    <message>
-<<<<<<< HEAD
-        <location filename="../transactiondesc.cpp" line="30"/>
-        <source>%1/unconfirmed</source>
-        <translation>%1/neconfirmat</translation>
-    </message>
-    <message>
-        <location filename="../transactiondesc.cpp" line="50"/>
-=======
-        <location filename="../transactiondesc.cpp" line="73"/>
-        <location filename="../transactiondesc.cpp" line="90"/>
-        <source>&lt;b&gt;From:&lt;/b&gt; </source>
-        <translation>&lt;b&gt;De la:&lt;/b&gt; </translation>
-    </message>
-    <message>
-        <location filename="../transactiondesc.cpp" line="90"/>
-        <source>unknown</source>
-        <translation>necunoscut</translation>
-    </message>
-    <message>
-        <location filename="../transactiondesc.cpp" line="47"/>
->>>>>>> 423cece2
-        <source>&lt;b&gt;Status:&lt;/b&gt; </source>
-        <translation>&lt;b&gt;Stare:&lt;/b&gt; </translation>
-    </message>
-    <message>
-        <location filename="../transactiondesc.cpp" line="55"/>
-        <source>, has not been successfully broadcast yet</source>
-        <translation>, nu s-a propagat încă</translation>
-    </message>
-    <message>
-        <location filename="../transactiondesc.cpp" line="57"/>
-        <source>, broadcast through %1 node</source>
-        <translation>, se propagă prin %1 nod</translation>
-    </message>
-    <message>
-        <location filename="../transactiondesc.cpp" line="59"/>
-        <source>, broadcast through %1 nodes</source>
-        <translation>, se propagă prin %1 noduri</translation>
-    </message>
-    <message>
-        <location filename="../transactiondesc.cpp" line="63"/>
-        <source>&lt;b&gt;Date:&lt;/b&gt; </source>
-        <translation>&lt;b&gt;Data:&lt;/b&gt; </translation>
-    </message>
-    <message>
-<<<<<<< HEAD
         <location filename="../transactiondesc.cpp" line="70"/>
         <source>&lt;b&gt;Source:&lt;/b&gt; Generated&lt;br&gt;</source>
         <translation>&lt;b&gt;Sursă:&lt;/b&gt; Generat&lt;br&gt;</translation>
@@ -1598,14 +1257,59 @@
         <translation>necunoscut</translation>
     </message>
     <message>
+        <location filename="../transactiondesc.cpp" line="198"/>
+        <source>&lt;b&gt;Transaction fee:&lt;/b&gt; </source>
+        <translation>&lt;b&gt;Comisionul tranzacţiei:&lt;/b&gt; </translation>
+    </message>
+    <message>
+        <location filename="../transactiondesc.cpp" line="214"/>
+        <source>&lt;b&gt;Net amount:&lt;/b&gt; </source>
+        <translation>&lt;b&gt;Suma netă:&lt;/b&gt; </translation>
+    </message>
+    <message>
+        <location filename="../transactiondesc.cpp" line="220"/>
+        <source>Message:</source>
+        <translation>Mesaj:</translation>
+    </message>
+    <message>
+        <location filename="../transactiondesc.cpp" line="224"/>
+        <source>Transaction ID:</source>
+        <translation type="unfinished"></translation>
+    </message>
+    <message>
+        <location filename="../transactiondesc.cpp" line="227"/>
+        <source>Generated coins must wait 120 blocks before they can be spent.  When you generated this block, it was broadcast to the network to be added to the block chain.  If it fails to get into the chain, it will change to &quot;not accepted&quot; and not be spendable.  This may occasionally happen if another node generates a block within a few seconds of yours.</source>
+        <translation>Monedele bitcoin generate se pot cheltui dupa parcurgerea a 120 de blocuri.  După ce a fost generat, s-a propagat în reţea, urmând să fie adăugat lanţului de blocuri.  Dacă nu poate fi inclus in lanţ, starea sa va deveni &quot;neacceptat&quot; si nu va putea fi folosit la tranzacţii.  Acest fenomen se întâmplă atunci cand un alt nod a generat un bloc la o diferenţa de câteva secunde.</translation>
+    </message>
+    <message>
+        <location filename="../transactiondesc.cpp" line="50"/>
+        <source>&lt;b&gt;Status:&lt;/b&gt; </source>
+        <translation>&lt;b&gt;Stare:&lt;/b&gt; </translation>
+    </message>
+    <message>
+        <location filename="../transactiondesc.cpp" line="55"/>
+        <source>, has not been successfully broadcast yet</source>
+        <translation>, nu s-a propagat încă</translation>
+    </message>
+    <message>
+        <location filename="../transactiondesc.cpp" line="57"/>
+        <source>, broadcast through %1 node</source>
+        <translation>, se propagă prin %1 nod</translation>
+    </message>
+    <message>
+        <location filename="../transactiondesc.cpp" line="59"/>
+        <source>, broadcast through %1 nodes</source>
+        <translation>, se propagă prin %1 noduri</translation>
+    </message>
+    <message>
+        <location filename="../transactiondesc.cpp" line="63"/>
+        <source>&lt;b&gt;Date:&lt;/b&gt; </source>
+        <translation>&lt;b&gt;Data:&lt;/b&gt; </translation>
+    </message>
+    <message>
         <location filename="../transactiondesc.cpp" line="94"/>
         <location filename="../transactiondesc.cpp" line="117"/>
         <location filename="../transactiondesc.cpp" line="176"/>
-=======
-        <location filename="../transactiondesc.cpp" line="91"/>
-        <location filename="../transactiondesc.cpp" line="114"/>
-        <location filename="../transactiondesc.cpp" line="173"/>
->>>>>>> 423cece2
         <source>&lt;b&gt;To:&lt;/b&gt; </source>
         <translation>&lt;b&gt;Către:&lt;/b&gt; </translation>
     </message>
@@ -1645,40 +1349,10 @@
         <translation>&lt;b&gt;Debit:&lt;/b&gt; </translation>
     </message>
     <message>
-        <location filename="../transactiondesc.cpp" line="198"/>
-        <source>&lt;b&gt;Transaction fee:&lt;/b&gt; </source>
-        <translation>&lt;b&gt;Comisionul tranzacţiei:&lt;/b&gt; </translation>
-    </message>
-    <message>
-        <location filename="../transactiondesc.cpp" line="214"/>
-        <source>&lt;b&gt;Net amount:&lt;/b&gt; </source>
-        <translation>&lt;b&gt;Suma netă:&lt;/b&gt; </translation>
-    </message>
-    <message>
-        <location filename="../transactiondesc.cpp" line="220"/>
-        <source>Message:</source>
-        <translation>Mesaj:</translation>
-    </message>
-    <message>
         <location filename="../transactiondesc.cpp" line="222"/>
         <source>Comment:</source>
         <translation>Comentarii:</translation>
     </message>
-    <message>
-        <location filename="../transactiondesc.cpp" line="224"/>
-        <source>Transaction ID:</source>
-        <translation type="unfinished"></translation>
-    </message>
-    <message>
-        <location filename="../transactiondesc.cpp" line="227"/>
-        <source>Generated coins must wait 120 blocks before they can be spent.  When you generated this block, it was broadcast to the network to be added to the block chain.  If it fails to get into the chain, it will change to &quot;not accepted&quot; and not be spendable.  This may occasionally happen if another node generates a block within a few seconds of yours.</source>
-        <translation>Monedele bitcoin generate se pot cheltui dupa parcurgerea a 120 de blocuri.  După ce a fost generat, s-a propagat în reţea, urmând să fie adăugat lanţului de blocuri.  Dacă nu poate fi inclus in lanţ, starea sa va deveni &quot;neacceptat&quot; si nu va putea fi folosit la tranzacţii.  Acest fenomen se întâmplă atunci cand un alt nod a generat un bloc la o diferenţa de câteva secunde.</translation>
-    </message>
-    <message>
-        <location filename="../transactiondesc.cpp" line="67"/>
-        <source>&lt;b&gt;Source:&lt;/b&gt; Generated&lt;br&gt;</source>
-        <translation>&lt;b&gt;Sursă:&lt;/b&gt; Generat&lt;br&gt;</translation>
-    </message>
 </context>
 <context>
     <name>TransactionDescDialog</name>
@@ -1696,43 +1370,37 @@
 <context>
     <name>TransactionTableModel</name>
     <message>
-<<<<<<< HEAD
-        <location filename="../transactiontablemodel.cpp" line="286"/>
-        <source>Unconfirmed (%1 of %2 confirmations)</source>
-        <translation>Neconfirmat (%1 din %2 confirmări)</translation>
-=======
-        <location filename="../transactiontablemodel.cpp" line="601"/>
-        <source>Destination address of transaction.</source>
-        <translation>Adresa de destinaţie a tranzacţiei.</translation>
->>>>>>> 423cece2
+        <location filename="../transactiontablemodel.cpp" line="306"/>
+        <source>Generated but not accepted</source>
+        <translation>Generat, dar neacceptat</translation>
+    </message>
+    <message>
+        <location filename="../transactiontablemodel.cpp" line="214"/>
+        <source>Type</source>
+        <translation>Tipul</translation>
+    </message>
+    <message>
+        <location filename="../transactiontablemodel.cpp" line="214"/>
+        <source>Address</source>
+        <translation>Adresa</translation>
+    </message>
+    <message>
+        <location filename="../transactiontablemodel.cpp" line="214"/>
+        <source>Amount</source>
+        <translation>Cantitate</translation>
     </message>
     <message>
         <location filename="../transactiontablemodel.cpp" line="214"/>
         <source>Date</source>
         <translation>Data</translation>
-    </message>
-    <message>
-        <location filename="../transactiontablemodel.cpp" line="214"/>
-        <source>Type</source>
-        <translation>Tipul</translation>
-    </message>
-    <message>
-        <location filename="../transactiontablemodel.cpp" line="214"/>
-        <source>Address</source>
-        <translation>Adresa</translation>
-    </message>
-    <message>
-        <location filename="../transactiontablemodel.cpp" line="214"/>
-        <source>Amount</source>
-        <translation>Cantitate</translation>
     </message>
     <message numerus="yes">
         <location filename="../transactiontablemodel.cpp" line="277"/>
         <source>Open for %n block(s)</source>
         <translation>
-            <numerusform></numerusform>
-            <numerusform></numerusform>
-            <numerusform></numerusform>
+            <numerusform>Deschis pentru for %n bloc</numerusform>
+            <numerusform>Deschis pentru %n blocuri</numerusform>
+            <numerusform>Deschis pentru %n blocuri</numerusform>
         </translation>
     </message>
     <message>
@@ -1744,6 +1412,11 @@
         <location filename="../transactiontablemodel.cpp" line="283"/>
         <source>Offline (%1 confirmations)</source>
         <translation>Neconectat (%1 confirmări)</translation>
+    </message>
+    <message>
+        <location filename="../transactiontablemodel.cpp" line="286"/>
+        <source>Unconfirmed (%1 of %2 confirmations)</source>
+        <translation>Neconfirmat (%1 din %2 confirmări)</translation>
     </message>
     <message>
         <location filename="../transactiontablemodel.cpp" line="289"/>
@@ -1765,19 +1438,14 @@
         <translation>Blocul nu a fost recepţionat de niciun alt nod şi e probabil că nu va fi acceptat.</translation>
     </message>
     <message>
-        <location filename="../transactiontablemodel.cpp" line="306"/>
-        <source>Generated but not accepted</source>
-        <translation>Generat, dar neacceptat</translation>
-    </message>
-    <message>
         <location filename="../transactiontablemodel.cpp" line="349"/>
         <source>Received with</source>
         <translation>Recepţionat cu</translation>
     </message>
     <message>
-        <location filename="../transactiontablemodel.cpp" line="351"/>
-        <source>Received from</source>
-        <translation type="unfinished"></translation>
+        <location filename="../transactiontablemodel.cpp" line="356"/>
+        <source>Payment to yourself</source>
+        <translation>Plată către un cont propriu</translation>
     </message>
     <message>
         <location filename="../transactiontablemodel.cpp" line="354"/>
@@ -1785,9 +1453,9 @@
         <translation>Trimis către</translation>
     </message>
     <message>
-        <location filename="../transactiontablemodel.cpp" line="356"/>
-        <source>Payment to yourself</source>
-        <translation>Plată către un cont propriu</translation>
+        <location filename="../transactiontablemodel.cpp" line="351"/>
+        <source>Received from</source>
+        <translation type="unfinished"></translation>
     </message>
     <message>
         <location filename="../transactiontablemodel.cpp" line="358"/>
@@ -1819,48 +1487,83 @@
         <source>Amount removed from or added to balance.</source>
         <translation>Suma extrasă sau adăugată la sold.</translation>
     </message>
+    <message>
+        <location filename="../transactiontablemodel.cpp" line="601"/>
+        <source>Destination address of transaction.</source>
+        <translation>Adresa de destinaţie a tranzacţiei.</translation>
+    </message>
 </context>
 <context>
     <name>TransactionView</name>
     <message>
+        <location filename="../transactionview.cpp" line="283"/>
+        <source>Address</source>
+        <translation>Adresă</translation>
+    </message>
+    <message>
+        <location filename="../transactionview.cpp" line="56"/>
+        <source>Today</source>
+        <translation>Astăzi</translation>
+    </message>
+    <message>
+        <location filename="../transactionview.cpp" line="271"/>
+        <source>Comma separated file (*.csv)</source>
+        <translation>Fişier text cu valori separate prin virgulă (*.csv)</translation>
+    </message>
+    <message>
+        <location filename="../transactionview.cpp" line="279"/>
+        <source>Confirmed</source>
+        <translation>Confirmat</translation>
+    </message>
+    <message>
+        <location filename="../transactionview.cpp" line="280"/>
+        <source>Date</source>
+        <translation>Data</translation>
+    </message>
+    <message>
+        <location filename="../transactionview.cpp" line="57"/>
+        <source>This week</source>
+        <translation>Săptămâna aceasta</translation>
+    </message>
+    <message>
+        <location filename="../transactionview.cpp" line="281"/>
+        <source>Type</source>
+        <translation>Tipul</translation>
+    </message>
+    <message>
+        <location filename="../transactionview.cpp" line="282"/>
+        <source>Label</source>
+        <translation>Etichetă</translation>
+    </message>
+    <message>
+        <location filename="../transactionview.cpp" line="284"/>
+        <source>Amount</source>
+        <translation>Sumă</translation>
+    </message>
+    <message>
+        <location filename="../transactionview.cpp" line="285"/>
+        <source>ID</source>
+        <translation>ID</translation>
+    </message>
+    <message>
+        <location filename="../transactionview.cpp" line="289"/>
+        <source>Error exporting</source>
+        <translation>Eroare în timpul exportului</translation>
+    </message>
+    <message>
+        <location filename="../transactionview.cpp" line="289"/>
+        <source>Could not write to file %1.</source>
+        <translation>Fisierul %1 nu a putut fi accesat pentru scriere.</translation>
+    </message>
+    <message>
         <location filename="../transactionview.cpp" line="384"/>
         <source>Range:</source>
         <translation>Interval:</translation>
     </message>
     <message>
-        <location filename="../transactionview.cpp" line="282"/>
-        <source>Label</source>
-        <translation>Etichetă</translation>
-    </message>
-    <message>
-        <location filename="../transactionview.cpp" line="284"/>
-        <source>Amount</source>
-        <translation>Sumă</translation>
-    </message>
-    <message>
-        <location filename="../transactionview.cpp" line="285"/>
-        <source>ID</source>
-        <translation>ID</translation>
-    </message>
-    <message>
-        <location filename="../transactionview.cpp" line="289"/>
-        <source>Error exporting</source>
-        <translation>Eroare în timpul exportului</translation>
-    </message>
-    <message>
-        <location filename="../transactionview.cpp" line="289"/>
-        <source>Could not write to file %1.</source>
-        <translation>Fisierul %1 nu a putut fi accesat pentru scriere.</translation>
-    </message>
-    <message>
         <location filename="../transactionview.cpp" line="392"/>
         <source>to</source>
         <translation>către</translation>
-    </message>
-    <message>
-        <location filename="../transactionview.cpp" line="57"/>
-        <source>This week</source>
-        <translation>Săptămâna aceasta</translation>
     </message>
     <message>
         <location filename="../transactionview.cpp" line="55"/>
@@ -1869,41 +1572,6 @@
         <translation>Toate</translation>
     </message>
     <message>
-        <location filename="../transactionview.cpp" line="282"/>
-        <source>Label</source>
-        <translation>Etichetă</translation>
-    </message>
-    <message>
-        <location filename="../transactionview.cpp" line="283"/>
-        <source>Address</source>
-        <translation>Adresă</translation>
-    </message>
-    <message>
-        <location filename="../transactionview.cpp" line="284"/>
-        <source>Amount</source>
-        <translation>Sumă</translation>
-    </message>
-    <message>
-        <location filename="../transactionview.cpp" line="285"/>
-        <source>ID</source>
-        <translation>ID</translation>
-    </message>
-    <message>
-        <location filename="../transactionview.cpp" line="289"/>
-        <source>Error exporting</source>
-        <translation>Eroare în timpul exportului</translation>
-    </message>
-    <message>
-        <location filename="../transactionview.cpp" line="289"/>
-        <source>Could not write to file %1.</source>
-        <translation>Fisierul %1 nu a putut fi accesat pentru scriere.</translation>
-    </message>
-    <message>
-        <location filename="../transactionview.cpp" line="56"/>
-        <source>Today</source>
-        <translation>Astăzi</translation>
-    </message>
-    <message>
         <location filename="../transactionview.cpp" line="58"/>
         <source>This month</source>
         <translation>Luna aceasta</translation>
@@ -1939,16 +1607,16 @@
         <translation>Către propriul cont</translation>
     </message>
     <message>
+        <location filename="../transactionview.cpp" line="77"/>
+        <source>Mined</source>
+        <translation>Produs</translation>
+    </message>
+    <message>
         <location filename="../transactionview.cpp" line="78"/>
         <source>Other</source>
         <translation>Altele</translation>
     </message>
     <message>
-        <location filename="../transactionview.cpp" line="77"/>
-        <source>Mined</source>
-        <translation>Produs</translation>
-    </message>
-    <message>
         <location filename="../transactionview.cpp" line="84"/>
         <source>Enter address or label to search</source>
         <translation>Introduceţi adresa sau eticheta pentru căutare</translation>
@@ -1974,56 +1642,20 @@
         <translation>Editează eticheta</translation>
     </message>
     <message>
-<<<<<<< HEAD
-=======
+        <location filename="../transactionview.cpp" line="128"/>
+        <source>Show details...</source>
+        <translation>Afişează detalii...</translation>
+    </message>
+    <message>
         <location filename="../transactionview.cpp" line="125"/>
         <source>Copy label</source>
         <translation>Copiază eticheta</translation>
     </message>
     <message>
-        <location filename="../transactionview.cpp" line="128"/>
-        <source>Show details...</source>
-        <translation>Afişează detalii...</translation>
-    </message>
-    <message>
->>>>>>> 423cece2
         <location filename="../transactionview.cpp" line="270"/>
         <source>Export Transaction Data</source>
         <translation>Exportă tranzacţiile</translation>
     </message>
-    <message>
-        <location filename="../transactionview.cpp" line="271"/>
-        <source>Comma separated file (*.csv)</source>
-        <translation>Fişier text cu valori separate prin virgulă (*.csv)</translation>
-    </message>
-    <message>
-        <location filename="../transactionview.cpp" line="279"/>
-        <source>Confirmed</source>
-        <translation>Confirmat</translation>
-    </message>
-    <message>
-        <location filename="../transactionview.cpp" line="280"/>
-        <source>Date</source>
-        <translation>Data</translation>
-    </message>
-    <message>
-        <location filename="../transactionview.cpp" line="281"/>
-        <source>Type</source>
-        <translation>Tipul</translation>
-    </message>
-<<<<<<< HEAD
-    <message>
-        <location filename="../transactionview.cpp" line="283"/>
-        <source>Address</source>
-        <translation>Adresă</translation>
-    </message>
-    <message>
-        <location filename="../transactionview.cpp" line="128"/>
-        <source>Show details...</source>
-        <translation>Afişează detalii...</translation>
-    </message>
-=======
->>>>>>> 423cece2
 </context>
 <context>
     <name>WalletModel</name>
@@ -2104,11 +1736,6 @@
         <location filename="../bitcoinstrings.cpp" line="8"/>
         <source>Error: Wallet locked, unable to create transaction  </source>
         <translation type="unfinished"></translation>
-    </message>
-    <message>
-        <location filename="../bitcoinstrings.cpp" line="9"/>
-        <source>Error: This transaction requires a transaction fee of at least %s because of its amount, complexity, or use of recently received funds  </source>
-        <translation type="unfinished">Această tranzacţie depăşeşte limita.  Puteţi iniţia tranzacţia platind un comision de %1, de care vor beneficia nodurile care procesează tranzacţia şi ajută la menţinerea reţelei.  Acceptaţi plata comisionului?</translation>
     </message>
     <message>
         <location filename="../bitcoinstrings.cpp" line="18"/>
@@ -2140,7 +1767,7 @@
     <message>
         <location filename="../bitcoinstrings.cpp" line="31"/>
         <source>Error</source>
-        <translation type="unfinished"></translation>
+        <translation type="unfinished">Eroare</translation>
     </message>
     <message>
         <location filename="../bitcoinstrings.cpp" line="32"/>
@@ -2230,16 +1857,12 @@
         <translation type="unfinished"></translation>
     </message>
     <message>
-<<<<<<< HEAD
         <location filename="../bitcoinstrings.cpp" line="56"/>
         <source>Specify connection timeout (in milliseconds)</source>
         <translation type="unfinished"></translation>
     </message>
     <message>
         <location filename="../bitcoinstrings.cpp" line="58"/>
-=======
-        <location filename="../bitcoinstrings.cpp" line="24"/>
->>>>>>> 423cece2
         <source>Allow DNS lookups for addnode and connect</source>
         <translation type="unfinished"></translation>
     </message>
@@ -2445,84 +2068,84 @@
         <translation type="unfinished"></translation>
     </message>
     <message>
+        <location filename="../bitcoinstrings.cpp" line="109"/>
+        <source>Cannot obtain a lock on data directory %s.  Bitcoin is probably already running.</source>
+        <translation type="unfinished"></translation>
+    </message>
+    <message>
+        <location filename="../bitcoinstrings.cpp" line="113"/>
+        <source>Loading addresses...</source>
+        <translation>Încarc adrese...</translation>
+    </message>
+    <message>
+        <location filename="../bitcoinstrings.cpp" line="114"/>
+        <source>Error loading addr.dat</source>
+        <translation type="unfinished"></translation>
+    </message>
+    <message>
+        <location filename="../bitcoinstrings.cpp" line="127"/>
+        <source>Invalid -proxy address</source>
+        <translation type="unfinished"></translation>
+    </message>
+    <message>
+        <location filename="../bitcoinstrings.cpp" line="128"/>
+        <source>Invalid amount for -paytxfee=&lt;amount&gt;</source>
+        <translation type="unfinished"></translation>
+    </message>
+    <message>
+        <location filename="../bitcoinstrings.cpp" line="129"/>
+        <source>Warning: -paytxfee is set very high.  This is the transaction fee you will pay if you send a transaction.</source>
+        <translation type="unfinished"></translation>
+    </message>
+    <message>
+        <location filename="../bitcoinstrings.cpp" line="132"/>
+        <source>Error: CreateThread(StartNode) failed</source>
+        <translation type="unfinished"></translation>
+    </message>
+    <message>
+        <location filename="../bitcoinstrings.cpp" line="133"/>
+        <source>Unable to bind to port %d on this computer.  Bitcoin is probably already running.</source>
+        <translation type="unfinished"></translation>
+    </message>
+    <message>
+        <location filename="../bitcoinstrings.cpp" line="12"/>
+        <source>Error: Transaction creation failed  </source>
+        <translation>Eroare: Tranyacţia nu a putut fi iniţiată </translation>
+    </message>
+    <message>
+        <location filename="../bitcoinstrings.cpp" line="19"/>
+        <source>Insufficient funds</source>
+        <translation>Fonduri insuficiente</translation>
+    </message>
+    <message>
+        <location filename="../bitcoinstrings.cpp" line="13"/>
+        <source>Sending...</source>
+        <translation>Transmitere...</translation>
+    </message>
+    <message>
+        <location filename="../bitcoinstrings.cpp" line="112"/>
+        <source>Bitcoin</source>
+        <translation>Bitcoin</translation>
+    </message>
+    <message>
+        <location filename="../bitcoinstrings.cpp" line="57"/>
+        <source>Connect through socks4 proxy</source>
+        <translation>Conectează prin proxy SOCKS4</translation>
+    </message>
+    <message>
+        <location filename="../bitcoinstrings.cpp" line="9"/>
+        <source>Error: This transaction requires a transaction fee of at least %s because of its amount, complexity, or use of recently received funds  </source>
+        <translation type="unfinished">Această tranzacţie depăşeşte limita.  Puteţi iniţia tranzacţia platind un comision de %1, de care vor beneficia nodurile care procesează tranzacţia şi ajută la menţinerea reţelei.  Acceptaţi plata comisionului?</translation>
+    </message>
+    <message>
+        <location filename="../bitcoinstrings.cpp" line="14"/>
+        <source>Error: The transaction was rejected.  This might happen if some of the coins in your wallet were already spent, such as if you used a copy of wallet.dat and coins were spent in the copy but not marked as spent here.</source>
+        <translation>Eroare: Tranyacţia a fost respinsă.  Acesta poate fi rezultatul cheltuirii prealabile a unei sume de bitcoin din portofelul electronic, ca în cazul folosirii unei copii a fisierului wallet.dat, în care s-au efectuat tranzacţii neînregistrate în fisierul curent.</translation>
+    </message>
+    <message>
         <location filename="../bitcoinstrings.cpp" line="108"/>
         <source>Usage</source>
         <translation>Uz</translation>
     </message>
-    <message>
-        <location filename="../bitcoinstrings.cpp" line="109"/>
-        <source>Cannot obtain a lock on data directory %s.  Bitcoin is probably already running.</source>
-        <translation type="unfinished"></translation>
-    </message>
-    <message>
-        <location filename="../bitcoinstrings.cpp" line="113"/>
-        <source>Loading addresses...</source>
-        <translation>Încarc adrese...</translation>
-    </message>
-    <message>
-        <location filename="../bitcoinstrings.cpp" line="114"/>
-        <source>Error loading addr.dat</source>
-        <translation type="unfinished"></translation>
-    </message>
-    <message>
-        <location filename="../bitcoinstrings.cpp" line="127"/>
-        <source>Invalid -proxy address</source>
-        <translation type="unfinished"></translation>
-    </message>
-    <message>
-        <location filename="../bitcoinstrings.cpp" line="128"/>
-        <source>Invalid amount for -paytxfee=&lt;amount&gt;</source>
-        <translation type="unfinished"></translation>
-    </message>
-    <message>
-        <location filename="../bitcoinstrings.cpp" line="129"/>
-        <source>Warning: -paytxfee is set very high.  This is the transaction fee you will pay if you send a transaction.</source>
-        <translation type="unfinished"></translation>
-    </message>
-    <message>
-        <location filename="../bitcoinstrings.cpp" line="132"/>
-        <source>Error: CreateThread(StartNode) failed</source>
-        <translation type="unfinished"></translation>
-    </message>
-    <message>
-        <location filename="../bitcoinstrings.cpp" line="133"/>
-        <source>Unable to bind to port %d on this computer.  Bitcoin is probably already running.</source>
-        <translation type="unfinished"></translation>
-    </message>
-    <message>
-        <location filename="../bitcoinstrings.cpp" line="57"/>
-        <source>Connect through socks4 proxy</source>
-        <translation>Conectează prin proxy SOCKS4</translation>
-    </message>
-    <message>
-        <location filename="../bitcoinstrings.cpp" line="112"/>
-        <source>Bitcoin</source>
-        <translation>Bitcoin</translation>
-    </message>
-    <message>
-        <location filename="../bitcoinstrings.cpp" line="19"/>
-        <source>Insufficient funds</source>
-        <translation>Fonduri insuficiente</translation>
-    </message>
-    <message>
-        <location filename="../bitcoinstrings.cpp" line="14"/>
-        <source>Error: The transaction was rejected.  This might happen if some of the coins in your wallet were already spent, such as if you used a copy of wallet.dat and coins were spent in the copy but not marked as spent here.</source>
-        <translation>Eroare: Tranyacţia a fost respinsă.  Acesta poate fi rezultatul cheltuirii prealabile a unei sume de bitcoin din portofelul electronic, ca în cazul folosirii unei copii a fisierului wallet.dat, în care s-au efectuat tranzacţii neînregistrate în fisierul curent.</translation>
-    </message>
-    <message>
-        <location filename="../bitcoinstrings.cpp" line="12"/>
-        <source>Error: Transaction creation failed  </source>
-        <translation>Eroare: Tranyacţia nu a putut fi iniţiată </translation>
-    </message>
-    <message>
-        <location filename="../bitcoinstrings.cpp" line="13"/>
-        <source>Sending...</source>
-        <translation>Transmitere...</translation>
-    </message>
-    <message>
-        <location filename="../bitcoinstrings.cpp" line="23"/>
-        <source>Connect through socks4 proxy</source>
-        <translation>Conectează prin proxy SOCKS4</translation>
-    </message>
 </context>
 </TS>